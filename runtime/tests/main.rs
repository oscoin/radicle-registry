--- conflicted
+++ resolved
@@ -16,10 +16,6 @@
         .register_project(
             &alice,
             RegisterProjectParams {
-<<<<<<< HEAD
-                id: project_id,
-=======
->>>>>>> b417c0a1
                 name: "NAME".to_string(),
                 description: "DESCRIPTION".to_string(),
                 img_url: "IMG_URL".to_string(),
@@ -28,24 +24,10 @@
         .wait()
         .unwrap();
 
-<<<<<<< HEAD
-        let project = registry::store::Projects::get(project_id).unwrap();
-        assert_eq!(
-            project,
-            Project {
-                id: project_id,
-                name: "NAME".to_string(),
-                description: "DESCRIPTION".to_string(),
-                img_url: "IMG_URL".to_string(),
-                members: vec![signer.public()],
-            }
-        );
-=======
     let project = client.get_project(project_id).wait().unwrap().unwrap();
     assert_eq!(project.name, "NAME");
     assert_eq!(project.description, "DESCRIPTION");
     assert_eq!(project.img_url, "IMG_URL");
->>>>>>> b417c0a1
 
     let has_project = client
         .list_projects()
