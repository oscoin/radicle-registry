--- conflicted
+++ resolved
@@ -23,24 +23,11 @@
 #[cfg(feature = "std")]
 include!(concat!(env!("OUT_DIR"), "/wasm_binary.rs"));
 
-<<<<<<< HEAD
 use sp_std::prelude::*;
 use sp_core::OpaqueMetadata;
 use sp_runtime::{
 	ApplyExtrinsicResult, transaction_validity::TransactionValidity, generic, create_runtime_str,
 	impl_opaque_keys, MultiSignature,
-=======
-extern crate alloc;
-
-use paint_grandpa::fg_primitives;
-use paint_grandpa::AuthorityList as GrandpaAuthorityList;
-use paint_support::{construct_runtime, parameter_types, traits::Randomness};
-use sr_primitives::traits::{BlakeTwo256, Block as BlockT, ConvertInto, NumberFor};
-use sr_primitives::weights::Weight;
-use sr_primitives::{
-    create_runtime_str, generic, impl_opaque_keys, transaction_validity::TransactionValidity,
-    ApplyResult, Perbill,
->>>>>>> 566d282a
 };
 use sp_runtime::traits::{
 	NumberFor, BlakeTwo256, Block as BlockT, StaticLookup, ConvertInto, IdentifyAccount, Verify
@@ -99,7 +86,6 @@
 /// of data like extrinsics, allowing for them to continue syncing the network through upgrades
 /// to even the core datastructures.
 pub mod opaque {
-<<<<<<< HEAD
 	use super::*;
 
 	pub use sp_runtime::OpaqueExtrinsic as UncheckedExtrinsic;
@@ -117,25 +103,6 @@
 			pub grandpa: Grandpa,
 		}
 	}
-=======
-    use super::*;
-
-    pub use sr_primitives::OpaqueExtrinsic as UncheckedExtrinsic;
-
-    /// Opaque block header type.
-    pub type Header = generic::Header<BlockNumber, BlakeTwo256>;
-    /// Opaque block type.
-    pub type Block = generic::Block<Header, UncheckedExtrinsic>;
-    /// Opaque block identifier type.
-    pub type BlockId = generic::BlockId<Block>;
-
-    impl_opaque_keys! {
-        pub struct SessionKeys {
-            pub aura: Aura,
-            pub grandpa: Grandpa,
-        }
-    }
->>>>>>> 566d282a
 }
 
 /// This runtime version.
@@ -227,12 +194,6 @@
 	type Event = Event;
 }
 
-<<<<<<< HEAD
-=======
-impl paint_grandpa::Trait for Runtime {
-    type Event = Event;
-}
->>>>>>> 566d282a
 
 parameter_types! {
 	pub const MinimumPeriod: u64 = SLOT_DURATION / 2;
@@ -292,7 +253,6 @@
 }
 
 construct_runtime!(
-<<<<<<< HEAD
 	pub enum Runtime where
 		Block = Block,
 		NodeBlock = opaque::Block,
@@ -309,22 +269,6 @@
 		Registry: registry::{Module, Call, Storage, Event},
 		RandomnessCollectiveFlip: randomness_collective_flip::{Module, Call, Storage},
 	}
-=======
-        pub enum Runtime where
-                Block = Block,
-                NodeBlock = opaque::Block,
-                UncheckedExtrinsic = UncheckedExtrinsic
-        {
-                System: system::{Module, Call, Storage, Config, Event},
-                Timestamp: paint_timestamp::{Module, Call, Storage, Inherent},
-                RandomnessCollectiveFlip: paint_randomness_collective_flip::{Module, Storage},
-                Aura: paint_aura::{Module, Config<T>, Inherent(Timestamp)},
-                Grandpa: paint_grandpa::{Module, Call, Storage, Config, Event},
-                Balances: paint_balances::{default, Error},
-                Sudo: paint_sudo,
-                Registry: registry::{Module, Call, Storage, Event},
-        }
->>>>>>> 566d282a
 );
 
 /// The address format for describing accounts.
@@ -354,7 +298,6 @@
 pub type Executive = frame_executive::Executive<Runtime, Block, system::ChainContext<Runtime>, Runtime, AllModules>;
 
 impl_runtime_apis! {
-<<<<<<< HEAD
 	impl sp_api::Core<Block> for Runtime {
 		fn version() -> RuntimeVersion {
 			VERSION
@@ -433,84 +376,4 @@
 			Grandpa::grandpa_authorities()
 		}
 	}
-=======
-    impl sr_api::Core<Block> for Runtime {
-        fn version() -> RuntimeVersion {
-            VERSION
-        }
-
-        fn execute_block(block: Block) {
-            Executive::execute_block(block)
-        }
-
-        fn initialize_block(header: &<Block as BlockT>::Header) {
-            Executive::initialize_block(header)
-        }
-    }
-
-    impl sr_api::Metadata<Block> for Runtime {
-        fn metadata() -> OpaqueMetadata {
-            Runtime::metadata().into()
-        }
-    }
-
-    impl substrate_block_builder_runtime_api::BlockBuilder<Block> for Runtime {
-        fn apply_extrinsic(extrinsic: <Block as BlockT>::Extrinsic) -> ApplyResult {
-            Executive::apply_extrinsic(extrinsic)
-        }
-
-        fn finalize_block() -> <Block as BlockT>::Header {
-            Executive::finalize_block()
-        }
-
-        fn inherent_extrinsics(data: substrate_inherents::InherentData) -> Vec<<Block as BlockT>::Extrinsic> {
-            data.create_extrinsics()
-        }
-
-        fn check_inherents(
-            block: Block,
-            data: substrate_inherents::InherentData,
-        ) -> substrate_inherents::CheckInherentsResult {
-            data.check_extrinsics(&block)
-        }
-
-        fn random_seed() -> <Block as BlockT>::Hash {
-            RandomnessCollectiveFlip::random_seed()
-        }
-    }
-
-    impl substrate_transaction_pool_runtime_api::TaggedTransactionQueue<Block> for Runtime {
-        fn validate_transaction(tx: <Block as BlockT>::Extrinsic) -> TransactionValidity {
-            Executive::validate_transaction(tx)
-        }
-    }
-
-    impl substrate_offchain_primitives::OffchainWorkerApi<Block> for Runtime {
-        fn offchain_worker(number: NumberFor<Block>) {
-            Executive::offchain_worker(number)
-        }
-    }
-
-    impl substrate_consensus_aura_primitives::AuraApi<Block, AuraId> for Runtime {
-        fn slot_duration() -> u64 {
-            Aura::slot_duration()
-        }
-
-        fn authorities() -> Vec<AuraId> {
-            Aura::authorities()
-        }
-    }
-
-    impl substrate_session::SessionKeys<Block> for Runtime {
-        fn generate_session_keys(seed: Option<Vec<u8>>) -> Vec<u8> {
-            opaque::SessionKeys::generate(seed)
-        }
-    }
-
-    impl fg_primitives::GrandpaApi<Block> for Runtime {
-        fn grandpa_authorities() -> GrandpaAuthorityList {
-            Grandpa::grandpa_authorities()
-        }
-    }
->>>>>>> 566d282a
 }