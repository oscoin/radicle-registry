--- conflicted
+++ resolved
@@ -1,5 +1,3 @@
-<<<<<<< HEAD
-=======
 // Radicle Registry
 // Copyright (C) 2019 Monadic GmbH <radicle@monadic.xyz>
 //
@@ -16,7 +14,6 @@
 // along with this program.  If not, see <https://www.gnu.org/licenses/>.
 
 //! [backend::Backend] implementation for a remote full node
->>>>>>> 566d282a
 use futures01::future::Future;
 use sp_core::storage::StorageKey;
 use sp_runtime::traits::Hash as _;
