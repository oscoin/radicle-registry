// Radicle Registry
// Copyright (C) 2019 Monadic GmbH <radicle@monadic.xyz>
//
// This program is free software: you can redistribute it and/or modify
// it under the terms of the GNU General Public License version 3 as
// published by the Free Software Foundation.
//
// This program is distributed in the hope that it will be useful,
// but WITHOUT ANY WARRANTY; without even the implied warranty of
// MERCHANTABILITY or FITNESS FOR A PARTICULAR PURPOSE.  See the
// GNU General Public License for more details.
//
// You should have received a copy of the GNU General Public License
// along with this program.  If not, see <https://www.gnu.org/licenses/>.

//! Provides [Emulator] backend to run the registry ledger in memory.

use futures01::future;
use std::sync::{Arc, Mutex};

use sp_runtime::{
    traits::{
        Hash as _, IdentifyAccount
    },
    BuildStorage as _,
    MultiSigner
};

use radicle_registry_runtime::{BalancesConfig, Executive, GenesisConfig, Hash, Runtime};

use crate::backend;
use crate::interface::*;

/// [backend::Backend] implementation using native runtime code and in memory state through
/// [sr_io::TestExternalities] to emulate the ledger.
///
/// # Differences with real [Client]
///
/// The [Emulator] does not produce blocks. In particular the `blocks` field in
/// [TransactionApplied]` always equals `Hash::default` when returned from [Client::submit].
///
/// The responses returned from the client never result in an [Error].
#[derive(Clone)]
pub struct Emulator {
    test_ext: Arc<Mutex<sp_io::TestExternalities>>,
    genesis_hash: Hash,
}

impl Emulator {
    pub fn new() -> Self {
        let genesis_config = make_genesis_config();
        let mut test_ext = sp_io::TestExternalities::new(genesis_config.build_storage().unwrap());
        let genesis_hash = init_runtime(&mut test_ext);
        Emulator {
            test_ext: Arc::new(Mutex::new(test_ext)),
            genesis_hash,
        }
    }
}

impl backend::Backend for Emulator {
    fn submit(
        &self,
        extrinsic: backend::UncheckedExtrinsic,
    ) -> Response<backend::TransactionApplied, Error> {
        let tx_hash = <Runtime as frame_system::Trait>::Hashing::hash_of(&extrinsic);
        let test_ext = &mut self.test_ext.lock().unwrap();
        let events = test_ext.execute_with(move || {
            let event_start_index = frame_system::Module::<Runtime>::event_count();
            // We ignore the dispatch result. It is provided through the system event
            // TODO Pass on apply errors instead of unwrapping.
            let _dispatch_result = Executive::apply_extrinsic(extrinsic).unwrap();
            frame_system::Module::<Runtime>::events()
                .into_iter()
                .skip(event_start_index as usize)
                .map(|event_record| event_record.event)
                .collect::<Vec<Event>>()
        });
        Box::new(future::ok(backend::TransactionApplied {
            tx_hash,
            block: Default::default(),
            events,
        }))
    }

    fn fetch(&self, key: &[u8]) -> Response<Option<Vec<u8>>, Error> {
        let test_ext = &mut self.test_ext.lock().unwrap();
        let maybe_data = test_ext.execute_with(|| sp_io::storage::get(key));
        Box::new(future::ok(maybe_data))
    }

    fn get_genesis_hash(&self) -> Hash {
        self.genesis_hash
    }
}

/// Create [GenesisConfig] for the emulated chain.
///
/// Initializes the balance of the `//Alice` account with `2^60` tokens.
fn make_genesis_config() -> GenesisConfig {
    GenesisConfig {
        aura: None,
        balances: Some(BalancesConfig {
            balances: vec![(
                MultiSigner::from(
                    ed25519::Pair::from_string("//Alice", None)
                    .unwrap()
                    .public()
                ).into_account(),
                1 << 60,
            )],
            vesting: vec![],
        }),
<<<<<<< HEAD
        indices: None,
        sudo: None,
        grandpa: None,
=======
        paint_sudo: None,
        paint_grandpa: None,
>>>>>>> 566d282a
        system: None,
    }
}

/// Initialize the runtime state so that it is usable and return the genesis hash.
fn init_runtime(test_ext: &mut sp_io::TestExternalities) -> Hash {
    test_ext.execute_with(|| {
        // Insert the genesis block (number `1`) into the system. We don’t care about the
        // other parameters, they are not relevant.
        frame_system::Module::<Runtime>::initialize(
            &1,
            &[0u8; 32].into(),
            &[0u8; 32].into(),
            &Default::default(),
        );
        // Now we can retrieve the block hash. But here the block number is zero-based.
        frame_system::Module::<Runtime>::block_hash(0)
    })
}<|MERGE_RESOLUTION|>--- conflicted
+++ resolved
@@ -111,14 +111,9 @@
             )],
             vesting: vec![],
         }),
-<<<<<<< HEAD
         indices: None,
         sudo: None,
         grandpa: None,
-=======
-        paint_sudo: None,
-        paint_grandpa: None,
->>>>>>> 566d282a
         system: None,
     }
 }
