--- conflicted
+++ resolved
@@ -1,4 +1,25 @@
-<<<<<<< HEAD
+
+// Radicle Registry
+// Copyright (C) 2019 Monadic GmbH <radicle@monadic.xyz>
+//
+// This program is free software: you can redistribute it and/or modify
+// it under the terms of the GNU General Public License version 3 as
+// published by the Free Software Foundation.
+//
+// This program is distributed in the hope that it will be useful,
+// but WITHOUT ANY WARRANTY; without even the implied warranty of
+// MERCHANTABILITY or FITNESS FOR A PARTICULAR PURPOSE.  See the
+// GNU General Public License for more details.
+//
+// You should have received a copy of the GNU General Public License
+// along with this program.  If not, see <https://www.gnu.org/licenses/>.
+
+//! Defines the [ChainSpec]s for various chains we want to run.
+//!
+//! Available chain specs
+//! * [dev] for runnning a single node locally and develop against it.
+//! * [local_testnet] for runnning a cluster of three nodes locally using Aura consensus.
+//! 
 use primitives::{Pair, Public, ed25519};
 use radicle_registry_runtime::{
 	AccountId, AuraConfig, BalancesConfig, GenesisConfig, GrandpaConfig,
@@ -141,148 +162,6 @@
 			authorities: initial_authorities.iter().map(|x| (x.1.clone(), 1)).collect(),
 		}),
 	}
-=======
-// Radicle Registry
-// Copyright (C) 2019 Monadic GmbH <radicle@monadic.xyz>
-//
-// This program is free software: you can redistribute it and/or modify
-// it under the terms of the GNU General Public License version 3 as
-// published by the Free Software Foundation.
-//
-// This program is distributed in the hope that it will be useful,
-// but WITHOUT ANY WARRANTY; without even the implied warranty of
-// MERCHANTABILITY or FITNESS FOR A PARTICULAR PURPOSE.  See the
-// GNU General Public License for more details.
-//
-// You should have received a copy of the GNU General Public License
-// along with this program.  If not, see <https://www.gnu.org/licenses/>.
-
-//! Defines the [ChainSpec]s for various chains we want to run.
-//!
-//! Available chain specs
-//! * [dev] for runnning a single node locally and develop against it.
-//! * [local_devnet] for runnning a cluster of three nodes locally using Aura consensus.
-use aura_primitives::sr25519::AuthorityId as AuraId;
-use primitives::{Pair, Public};
-use radicle_registry_runtime::{
-    AccountId, AuraConfig, BalancesConfig, GenesisConfig, GrandpaConfig, SudoConfig, SystemConfig,
-    WASM_BINARY,
-};
-use substrate_finality_grandpa_primitives::AuthorityId as GrandpaId;
-
-/// Specialized `ChainSpec`. This is a specialization of the general Substrate ChainSpec type.
-pub type ChainSpec = substrate_service::ChainSpec<GenesisConfig>;
-
-pub fn from_id(id: &str) -> Option<ChainSpec> {
-    if id == "dev" {
-        Some(dev())
-    } else if id == "local-devnet" {
-        Some(local_devnet())
-    } else {
-        None
-    }
-}
-
-pub fn dev() -> ChainSpec {
-    ChainSpec::from_genesis(
-        "Development",
-        "dev",
-        dev_genesis_config,
-        vec![], // boot nodes
-        None,   // telemetry endpoints
-        // protocol_id
-        Some("dev"),
-        None, // no properties
-        None, // no extensions
-    )
-}
-
-fn dev_genesis_config() -> GenesisConfig {
-    let endowed_accounts = vec![
-        get_from_seed::<AccountId>("Alice"),
-        get_from_seed::<AccountId>("Bob"),
-        get_from_seed::<AccountId>("Alice//stash"),
-        get_from_seed::<AccountId>("Bob//stash"),
-    ];
-    let aura_authorities = vec![get_from_seed::<AuraId>("Alice")];
-    let grandpa_authorities = vec![(get_from_seed::<GrandpaId>("Alice"), 1)];
-    let root_key = get_from_seed::<AccountId>("Alice");
-    GenesisConfig {
-        system: Some(SystemConfig {
-            code: WASM_BINARY.to_vec(),
-            changes_trie_config: Default::default(),
-        }),
-        paint_balances: Some(BalancesConfig {
-            balances: endowed_accounts
-                .iter()
-                .cloned()
-                .map(|k| (k, 1 << 60))
-                .collect(),
-            vesting: vec![],
-        }),
-        paint_sudo: Some(SudoConfig { key: root_key }),
-        paint_aura: Some(AuraConfig {
-            authorities: aura_authorities,
-        }),
-        paint_grandpa: Some(GrandpaConfig {
-            authorities: grandpa_authorities,
-        }),
-    }
-}
-
-pub fn local_devnet() -> ChainSpec {
-    ChainSpec::from_genesis(
-        "local devnet",
-        "local-devnet",
-        local_dev_genesis_config,
-        vec![], // boot nodes
-        None,   // telemetry endpoints
-        // protocol_id
-        Some("local-devnet"),
-        None, // no properties
-        None, // no extensions
-    )
-}
-
-fn local_dev_genesis_config() -> GenesisConfig {
-    let endowed_accounts = vec![
-        get_from_seed::<AccountId>("Alice"),
-        get_from_seed::<AccountId>("Bob"),
-        get_from_seed::<AccountId>("Alice//stash"),
-        get_from_seed::<AccountId>("Bob//stash"),
-    ];
-    let aura_authorities = vec![
-        get_from_seed::<AuraId>("Alice"),
-        get_from_seed::<AuraId>("Bob"),
-        get_from_seed::<AuraId>("Charlie"),
-    ];
-    let grandpa_authorities = vec![
-        (get_from_seed::<GrandpaId>("Alice"), 1),
-        (get_from_seed::<GrandpaId>("Bob"), 1),
-        (get_from_seed::<GrandpaId>("Charlie"), 1),
-    ];
-    let root_key = get_from_seed::<AccountId>("Alice");
-    GenesisConfig {
-        system: Some(SystemConfig {
-            code: WASM_BINARY.to_vec(),
-            changes_trie_config: Default::default(),
-        }),
-        paint_balances: Some(BalancesConfig {
-            balances: endowed_accounts
-                .iter()
-                .cloned()
-                .map(|k| (k, 1 << 60))
-                .collect(),
-            vesting: vec![],
-        }),
-        paint_sudo: Some(SudoConfig { key: root_key }),
-        paint_aura: Some(AuraConfig {
-            authorities: aura_authorities,
-        }),
-        paint_grandpa: Some(GrandpaConfig {
-            authorities: grandpa_authorities,
-        }),
-    }
 }
 
 /// Helper function to generate a crypto pair from seed
@@ -290,5 +169,4 @@
     TPublic::Pair::from_string(&format!("//{}", seed), None)
         .expect("static values are valid; qed")
         .public()
->>>>>>> 566d282a
 }