--- conflicted
+++ resolved
@@ -1,5 +1,3 @@
-<<<<<<< HEAD
-=======
 // Radicle Registry
 // Copyright (C) 2019 Monadic GmbH <radicle@monadic.xyz>
 //
@@ -15,8 +13,6 @@
 // You should have received a copy of the GNU General Public License
 // along with this program.  If not, see <https://www.gnu.org/licenses/>.
 
-use crate::chain_spec;
->>>>>>> 566d282a
 use crate::service;
 use futures::{future::{select, Map}, FutureExt, TryFutureExt, channel::oneshot, compat::Future01CompatExt};
 use std::cell::RefCell;
@@ -34,7 +30,6 @@
 	T: Into<std::ffi::OsString> + Clone,
 	E: IntoExit,
 {
-<<<<<<< HEAD
 	type Config<T> = Configuration<(), T>;
 	match parse_and_prepare::<NoCustom, NoCustom, _>(&version, "substrate-node", args) {
 		ParseAndPrepare::Run(cmd) => cmd.run(load_spec, exit,
@@ -80,65 +75,6 @@
 		Some(spec) => Some(spec.load()?),
 		None => None,
 	})
-=======
-    type Config<T> = Configuration<(), T>;
-    match parse_and_prepare::<NoCustom, NoCustom, _>(&version, "radicle-registry", args) {
-        ParseAndPrepare::Run(cmd) => cmd.run(
-            load_spec,
-            exit,
-            |exit, _cli_args, _custom_args, config: Config<_>| {
-                info!("{}", version.name);
-                info!("  version {}", config.full_version());
-                info!("  by {}, 2017, 2018", version.author);
-                info!("Chain specification: {}", config.chain_spec.name());
-                info!("Node name: {}", config.name);
-                info!("Roles: {:?}", config.roles);
-                let runtime = Runtime::new().map_err(|e| format!("{:?}", e))?;
-                match config.roles {
-                    ServiceRoles::LIGHT => run_until_exit(
-                        runtime,
-                        service::new_light(config).map_err(|e| format!("{:?}", e))?,
-                        exit,
-                    ),
-                    _ => run_until_exit(
-                        runtime,
-                        service::new_full(config).map_err(|e| format!("{:?}", e))?,
-                        exit,
-                    ),
-                }
-                .map_err(|e| format!("{:?}", e))
-            },
-        ),
-        ParseAndPrepare::BuildSpec(cmd) => cmd.run::<NoCustom, _, _, _>(load_spec),
-        ParseAndPrepare::ExportBlocks(cmd) => cmd.run_with_builder(
-            |config: Config<_>| Ok(new_full_start!(config).0),
-            load_spec,
-            exit,
-        ),
-        ParseAndPrepare::ImportBlocks(cmd) => cmd.run_with_builder(
-            |config: Config<_>| Ok(new_full_start!(config).0),
-            load_spec,
-            exit,
-        ),
-        ParseAndPrepare::PurgeChain(cmd) => cmd.run(load_spec),
-        ParseAndPrepare::RevertChain(cmd) => {
-            cmd.run_with_builder(|config: Config<_>| Ok(new_full_start!(config).0), load_spec)
-        }
-        ParseAndPrepare::CustomCommand(_) => Ok(()),
-    }?;
-
-    Ok(())
-}
-
-fn load_spec(id: &str) -> Result<Option<chain_spec::ChainSpec>, String> {
-    match chain_spec::from_id(id) {
-        Some(spec) => Ok(Some(spec)),
-        _ => Err(format!(
-            "Unknown chain spec \"{}\". You must run the node with --dev",
-            id
-        )),
-    }
->>>>>>> 566d282a
 }
 
 fn run_until_exit<T, E>(
