// Radicle Registry
// Copyright (C) 2019 Monadic GmbH <radicle@monadic.xyz>
//
// This program is free software: you can redistribute it and/or modify
// it under the terms of the GNU General Public License version 3 as
// published by the Free Software Foundation.
//
// This program is distributed in the hope that it will be useful,
// but WITHOUT ANY WARRANTY; without even the implied warranty of
// MERCHANTABILITY or FITNESS FOR A PARTICULAR PURPOSE.  See the
// GNU General Public License for more details.
//
// You should have received a copy of the GNU General Public License
// along with this program.  If not, see <https://www.gnu.org/licenses/>.

//! Service and ServiceFactory implementation. Specialized wrapper over substrate service.

<<<<<<< HEAD
use aura_primitives::ed25519::AuthorityPair as AuraPair;
use grandpa::{self, FinalityProofProvider as GrandpaFinalityProofProvider};
=======
use aura_primitives::sr25519::AuthorityPair as AuraPair;
>>>>>>> 566d282a
use inherents::InherentDataProviders;
use network::construct_simple_protocol;
use radicle_registry_runtime::{self, opaque::Block, GenesisConfig, RuntimeApi};
use sc_client::LongestChain;
use sc_executor::native_executor_instance;
pub use sc_executor::NativeExecutor;
use sc_service::{error::Error as ServiceError, AbstractService, Configuration, ServiceBuilder};
use std::sync::Arc;
use std::time::Duration;
<<<<<<< HEAD
use transaction_pool;
=======
use substrate_client::LongestChain;
use substrate_executor::native_executor_instance;
pub use substrate_executor::NativeExecutor;
use substrate_finality_grandpa::{self, FinalityProofProvider as GrandpaFinalityProofProvider};
use substrate_service::{
    error::Error as ServiceError, AbstractService, Configuration, ServiceBuilder,
};
use transaction_pool::{self, txpool::Pool as TransactionPool};
>>>>>>> 566d282a

// Our native executor instance.
native_executor_instance!(
        pub Executor,
        radicle_registry_runtime::api::dispatch,
        radicle_registry_runtime::native_version,
);

construct_simple_protocol! {
    /// Demo protocol attachment for substrate.
    pub struct NodeProtocol where Block = Block { }
}

/// Starts a `ServiceBuilder` for a full service.
///
/// Use this macro if you don't actually need the full service, but just the builder in order to
/// be able to perform chain operations.
macro_rules! new_full_start {
    ($config:expr) => {{
        let mut import_setup = None;
        let inherent_data_providers = inherents::InherentDataProviders::new();

        let builder = sc_service::ServiceBuilder::new_full::<
            radicle_registry_runtime::opaque::Block,
            radicle_registry_runtime::RuntimeApi,
            crate::service::Executor,
        >($config)?
        .with_select_chain(|_config, backend| Ok(sc_client::LongestChain::new(backend.clone())))?
        .with_transaction_pool(|config, client, _fetcher| {
            let pool_api = transaction_pool::FullChainApi::new(client.clone());
            let pool = transaction_pool::BasicPool::new(config, pool_api);
            let maintainer =
                transaction_pool::FullBasicPoolMaintainer::new(pool.pool().clone(), client);
            let maintainable_pool = txpool_api::MaintainableTransactionPool::new(pool, maintainer);
            Ok(maintainable_pool)
        })?
<<<<<<< HEAD
        .with_import_queue(|_config, client, mut select_chain, transaction_pool| {
            let select_chain = select_chain
                .take()
                .ok_or_else(|| sc_service::Error::SelectChainRequired)?;

            let (grandpa_block_import, grandpa_link) =
                grandpa::block_import::<_, _, _, radicle_registry_runtime::RuntimeApi, _>(
                    client.clone(),
                    &*client,
                    select_chain,
                )?;
=======
        .with_transaction_pool(|config, client| {
            Ok(transaction_pool::txpool::Pool::new(
                config,
                transaction_pool::FullChainApi::new(client),
            ))
        })?
        .with_import_queue(|_config, client, mut select_chain, transaction_pool| {
            let select_chain = select_chain
                .take()
                .ok_or_else(|| substrate_service::Error::SelectChainRequired)?;

            let (grandpa_block_import, grandpa_link) =
                substrate_finality_grandpa::block_import::<
                    _,
                    _,
                    _,
                    radicle_registry_runtime::RuntimeApi,
                    _,
                >(client.clone(), &*client, select_chain)?;
>>>>>>> 566d282a

            let import_queue = aura::import_queue::<_, _, AuraPair, _>(
                aura::SlotDuration::get_or_compute(&*client)?,
                Box::new(grandpa_block_import.clone()),
                Some(Box::new(grandpa_block_import.clone())),
                None,
                client,
                inherent_data_providers.clone(),
                Some(transaction_pool),
            )?;

            import_setup = Some((grandpa_block_import, grandpa_link));

            Ok(import_queue)
        })?;

        (builder, import_setup, inherent_data_providers)
    }};
}

/// Builds a new service for a full client.
pub fn new_full<C: Send + Default + 'static>(
    config: Configuration<C, GenesisConfig>,
) -> Result<impl AbstractService, ServiceError> {
    let is_authority = config.roles.is_authority();
    let force_authoring = config.force_authoring;
    let name = config.name.clone();
    let disable_grandpa = config.disable_grandpa;

    // sentry nodes announce themselves as authorities to the network
    // and should run the same protocols authorities do, but it should
    // never actively participate in any consensus process.
    let participates_in_consensus = is_authority && !config.sentry_mode;

    let (builder, mut import_setup, inherent_data_providers) = new_full_start!(config);

    let (block_import, grandpa_link) = import_setup.take().expect(
        "Link Half and Block Import are present for Full Services or setup failed before. qed",
    );

    let service = builder
        .with_network_protocol(|_| Ok(NodeProtocol::new()))?
        .with_finality_proof_provider(|client, backend| {
            Ok(Arc::new(GrandpaFinalityProofProvider::new(backend, client)) as _)
        })?
        .build()?;

    if participates_in_consensus {
        let proposer = basic_authorship::ProposerFactory {
            client: service.client(),
            transaction_pool: service.transaction_pool(),
        };

        let client = service.client();
        let select_chain = service
            .select_chain()
            .ok_or(ServiceError::SelectChainRequired)?;

        let can_author_with =
            consensus_common::CanAuthorWithNativeVersion::new(client.executor().clone());

        let aura = aura::start_aura::<_, _, _, _, _, AuraPair, _, _, _, _>(
            aura::SlotDuration::get_or_compute(&*client)?,
            client,
            select_chain,
            block_import,
            proposer,
            service.network(),
            inherent_data_providers.clone(),
            force_authoring,
            service.keystore(),
            can_author_with,
        )?;

        // the AURA authoring task is considered essential, i.e. if it
        // fails we take down the service with it.
        service.spawn_essential_task(aura);
    }

    // if the node isn't actively participating in consensus then it doesn't
    // need a keystore, regardless of which protocol we use below.
    let keystore = if participates_in_consensus {
        Some(service.keystore())
    } else {
        None
    };

<<<<<<< HEAD
    let grandpa_config = grandpa::Config {
=======
    let grandpa_config = substrate_finality_grandpa::Config {
>>>>>>> 566d282a
        // FIXME #1578 make this available through chainspec
        gossip_duration: Duration::from_millis(333),
        justification_period: 512,
        name: Some(name),
        observer_enabled: true,
        keystore,
        is_authority,
    };

    match (is_authority, disable_grandpa) {
        (false, false) => {
            // start the lightweight GRANDPA observer
<<<<<<< HEAD
            service.spawn_task(grandpa::run_grandpa_observer(
=======
            service.spawn_task(substrate_finality_grandpa::run_grandpa_observer(
>>>>>>> 566d282a
                grandpa_config,
                grandpa_link,
                service.network(),
                service.on_exit(),
<<<<<<< HEAD
                service.spawn_task_handle(),
=======
>>>>>>> 566d282a
            )?);
        }
        (true, false) => {
            // start the full GRANDPA voter
<<<<<<< HEAD
            let voter_config = grandpa::GrandpaParams {
=======
            let voter_config = substrate_finality_grandpa::GrandpaParams {
>>>>>>> 566d282a
                config: grandpa_config,
                link: grandpa_link,
                network: service.network(),
                inherent_data_providers,
                on_exit: service.on_exit(),
                telemetry_on_connect: Some(service.telemetry_on_connect_stream()),
<<<<<<< HEAD
                voting_rule: grandpa::VotingRulesBuilder::default().build(),
                executor: service.spawn_task_handle(),
=======
                voting_rule: substrate_finality_grandpa::VotingRulesBuilder::default().build(),
>>>>>>> 566d282a
            };

            // the GRANDPA voter task is considered infallible, i.e.
            // if it fails we take down the service with it.
<<<<<<< HEAD
            service.spawn_essential_task(grandpa::run_grandpa_voter(voter_config)?);
        }
        (_, true) => {
            grandpa::setup_disabled_grandpa(
=======
            service
                .spawn_essential_task(substrate_finality_grandpa::run_grandpa_voter(voter_config)?);
        }
        (_, true) => {
            substrate_finality_grandpa::setup_disabled_grandpa(
>>>>>>> 566d282a
                service.client(),
                &inherent_data_providers,
                service.network(),
            )?;
        }
    }

    Ok(service)
}

/// Builds a new service for a light client.
pub fn new_light<C: Send + Default + 'static>(
    config: Configuration<C, GenesisConfig>,
) -> Result<impl AbstractService, ServiceError> {
    let inherent_data_providers = InherentDataProviders::new();

    ServiceBuilder::new_light::<Block, RuntimeApi, Executor>(config)?
        .with_select_chain(|_config, backend| Ok(LongestChain::new(backend.clone())))?
<<<<<<< HEAD
        .with_transaction_pool(|config, client, fetcher| {
            let fetcher = fetcher
                .ok_or_else(|| "Trying to start light transaction pool without active fetcher")?;
            let pool_api = transaction_pool::LightChainApi::new(client.clone(), fetcher.clone());
            let pool = transaction_pool::BasicPool::new(config, pool_api);
            let maintainer = transaction_pool::LightBasicPoolMaintainer::with_defaults(
                pool.pool().clone(),
                client,
                fetcher,
            );
            let maintainable_pool = txpool_api::MaintainableTransactionPool::new(pool, maintainer);
            Ok(maintainable_pool)
=======
        .with_transaction_pool(|config, client| {
            Ok(TransactionPool::new(
                config,
                transaction_pool::FullChainApi::new(client),
            ))
>>>>>>> 566d282a
        })?
        .with_import_queue_and_fprb(
            |_config, client, backend, fetcher, _select_chain, _tx_pool| {
                let fetch_checker = fetcher
                    .map(|fetcher| fetcher.checker().clone())
                    .ok_or_else(|| {
                        "Trying to start light import queue without active fetch checker"
                    })?;
<<<<<<< HEAD
                let grandpa_block_import = grandpa::light_block_import::<_, _, _, RuntimeApi>(
                    client.clone(),
                    backend,
                    &*client.clone(),
                    Arc::new(fetch_checker),
                )?;
=======
                let grandpa_block_import =
                    substrate_finality_grandpa::light_block_import::<_, _, _, RuntimeApi>(
                        client.clone(),
                        backend,
                        &*client.clone(),
                        Arc::new(fetch_checker),
                    )?;
>>>>>>> 566d282a
                let finality_proof_import = grandpa_block_import.clone();
                let finality_proof_request_builder =
                    finality_proof_import.create_finality_proof_request_builder();

                let import_queue = aura::import_queue::<_, _, AuraPair, ()>(
                    aura::SlotDuration::get_or_compute(&*client)?,
                    Box::new(grandpa_block_import),
                    None,
                    Some(Box::new(finality_proof_import)),
                    client,
                    inherent_data_providers.clone(),
                    None,
                )?;

                Ok((import_queue, finality_proof_request_builder))
            },
        )?
        .with_network_protocol(|_| Ok(NodeProtocol::new()))?
        .with_finality_proof_provider(|client, backend| {
            Ok(Arc::new(GrandpaFinalityProofProvider::new(backend, client)) as _)
        })?
        .build()
}<|MERGE_RESOLUTION|>--- conflicted
+++ resolved
@@ -15,12 +15,8 @@
 
 //! Service and ServiceFactory implementation. Specialized wrapper over substrate service.
 
-<<<<<<< HEAD
 use aura_primitives::ed25519::AuthorityPair as AuraPair;
 use grandpa::{self, FinalityProofProvider as GrandpaFinalityProofProvider};
-=======
-use aura_primitives::sr25519::AuthorityPair as AuraPair;
->>>>>>> 566d282a
 use inherents::InherentDataProviders;
 use network::construct_simple_protocol;
 use radicle_registry_runtime::{self, opaque::Block, GenesisConfig, RuntimeApi};
@@ -30,18 +26,7 @@
 use sc_service::{error::Error as ServiceError, AbstractService, Configuration, ServiceBuilder};
 use std::sync::Arc;
 use std::time::Duration;
-<<<<<<< HEAD
 use transaction_pool;
-=======
-use substrate_client::LongestChain;
-use substrate_executor::native_executor_instance;
-pub use substrate_executor::NativeExecutor;
-use substrate_finality_grandpa::{self, FinalityProofProvider as GrandpaFinalityProofProvider};
-use substrate_service::{
-    error::Error as ServiceError, AbstractService, Configuration, ServiceBuilder,
-};
-use transaction_pool::{self, txpool::Pool as TransactionPool};
->>>>>>> 566d282a
 
 // Our native executor instance.
 native_executor_instance!(
@@ -78,7 +63,6 @@
             let maintainable_pool = txpool_api::MaintainableTransactionPool::new(pool, maintainer);
             Ok(maintainable_pool)
         })?
-<<<<<<< HEAD
         .with_import_queue(|_config, client, mut select_chain, transaction_pool| {
             let select_chain = select_chain
                 .take()
@@ -90,27 +74,6 @@
                     &*client,
                     select_chain,
                 )?;
-=======
-        .with_transaction_pool(|config, client| {
-            Ok(transaction_pool::txpool::Pool::new(
-                config,
-                transaction_pool::FullChainApi::new(client),
-            ))
-        })?
-        .with_import_queue(|_config, client, mut select_chain, transaction_pool| {
-            let select_chain = select_chain
-                .take()
-                .ok_or_else(|| substrate_service::Error::SelectChainRequired)?;
-
-            let (grandpa_block_import, grandpa_link) =
-                substrate_finality_grandpa::block_import::<
-                    _,
-                    _,
-                    _,
-                    radicle_registry_runtime::RuntimeApi,
-                    _,
-                >(client.clone(), &*client, select_chain)?;
->>>>>>> 566d282a
 
             let import_queue = aura::import_queue::<_, _, AuraPair, _>(
                 aura::SlotDuration::get_or_compute(&*client)?,
@@ -198,11 +161,7 @@
         None
     };
 
-<<<<<<< HEAD
     let grandpa_config = grandpa::Config {
-=======
-    let grandpa_config = substrate_finality_grandpa::Config {
->>>>>>> 566d282a
         // FIXME #1578 make this available through chainspec
         gossip_duration: Duration::from_millis(333),
         justification_period: 512,
@@ -215,56 +174,33 @@
     match (is_authority, disable_grandpa) {
         (false, false) => {
             // start the lightweight GRANDPA observer
-<<<<<<< HEAD
             service.spawn_task(grandpa::run_grandpa_observer(
-=======
-            service.spawn_task(substrate_finality_grandpa::run_grandpa_observer(
->>>>>>> 566d282a
                 grandpa_config,
                 grandpa_link,
                 service.network(),
                 service.on_exit(),
-<<<<<<< HEAD
                 service.spawn_task_handle(),
-=======
->>>>>>> 566d282a
             )?);
         }
         (true, false) => {
             // start the full GRANDPA voter
-<<<<<<< HEAD
             let voter_config = grandpa::GrandpaParams {
-=======
-            let voter_config = substrate_finality_grandpa::GrandpaParams {
->>>>>>> 566d282a
                 config: grandpa_config,
                 link: grandpa_link,
                 network: service.network(),
                 inherent_data_providers,
                 on_exit: service.on_exit(),
                 telemetry_on_connect: Some(service.telemetry_on_connect_stream()),
-<<<<<<< HEAD
                 voting_rule: grandpa::VotingRulesBuilder::default().build(),
                 executor: service.spawn_task_handle(),
-=======
-                voting_rule: substrate_finality_grandpa::VotingRulesBuilder::default().build(),
->>>>>>> 566d282a
             };
 
             // the GRANDPA voter task is considered infallible, i.e.
             // if it fails we take down the service with it.
-<<<<<<< HEAD
             service.spawn_essential_task(grandpa::run_grandpa_voter(voter_config)?);
         }
         (_, true) => {
             grandpa::setup_disabled_grandpa(
-=======
-            service
-                .spawn_essential_task(substrate_finality_grandpa::run_grandpa_voter(voter_config)?);
-        }
-        (_, true) => {
-            substrate_finality_grandpa::setup_disabled_grandpa(
->>>>>>> 566d282a
                 service.client(),
                 &inherent_data_providers,
                 service.network(),
@@ -283,7 +219,6 @@
 
     ServiceBuilder::new_light::<Block, RuntimeApi, Executor>(config)?
         .with_select_chain(|_config, backend| Ok(LongestChain::new(backend.clone())))?
-<<<<<<< HEAD
         .with_transaction_pool(|config, client, fetcher| {
             let fetcher = fetcher
                 .ok_or_else(|| "Trying to start light transaction pool without active fetcher")?;
@@ -296,13 +231,6 @@
             );
             let maintainable_pool = txpool_api::MaintainableTransactionPool::new(pool, maintainer);
             Ok(maintainable_pool)
-=======
-        .with_transaction_pool(|config, client| {
-            Ok(TransactionPool::new(
-                config,
-                transaction_pool::FullChainApi::new(client),
-            ))
->>>>>>> 566d282a
         })?
         .with_import_queue_and_fprb(
             |_config, client, backend, fetcher, _select_chain, _tx_pool| {
@@ -311,22 +239,12 @@
                     .ok_or_else(|| {
                         "Trying to start light import queue without active fetch checker"
                     })?;
-<<<<<<< HEAD
                 let grandpa_block_import = grandpa::light_block_import::<_, _, _, RuntimeApi>(
                     client.clone(),
                     backend,
                     &*client.clone(),
                     Arc::new(fetch_checker),
                 )?;
-=======
-                let grandpa_block_import =
-                    substrate_finality_grandpa::light_block_import::<_, _, _, RuntimeApi>(
-                        client.clone(),
-                        backend,
-                        &*client.clone(),
-                        Arc::new(fetch_checker),
-                    )?;
->>>>>>> 566d282a
                 let finality_proof_import = grandpa_block_import.clone();
                 let finality_proof_request_builder =
                     finality_proof_import.create_finality_proof_request_builder();
