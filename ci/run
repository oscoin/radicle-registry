#!/usr/bin/env bash
#
# Script run by buildkite that builds and tests the project.
#
# See
# * https://buildkite.com/docs/pipelines/managing-log-output
# * https://buildkite.com/docs/pipelines/writing-build-scripts

set -euo pipefail

if [[ ${CI_VERBOSE:-} =~ ^1|true$ ]]; then
  set -x
fi

TIMEFORMAT='elapsed time: %R (user: %U, system: %S)'

echo "--- Load cache"
<<<<<<< HEAD
declare -i cache_version=12
=======
declare -i cache_version=13
>>>>>>> 566d282a
target_cache=/cache/target-v${cache_version}
target_cache_key_file="$target_cache/_key"
cache_key="$(sha256sum Cargo.lock | cut -f 1 -d ' ')"

if [[ $BUILDKITE_BRANCH = "master" ]]; then
  declare -i old_cache_version="$cache_version - 1"
  old_target_cache=/cache/target-v${old_cache_version}
  if [[ -d "$old_target_cache" ]]; then
    rm -rf "$old_target_cache"
    echo "Deleted old cache $old_target_cache"
  fi
fi

if [[ -d "$target_cache" ]]; then
  if [[ -f "$target_cache_key_file" ]]; then
    if [[ "$(cat $target_cache_key_file)" != "$cache_key" ]]; then
      echo "Error: Target cache key does not match project cache key."
      echo "Please update the cache version in ./ci/run"
      exit 1
    fi
  fi
  time cp -aT "$target_cache" target
  echo "Size of $target_cache is $(du -sh "$target_cache" | cut -f 1)"
else
  echo "Cache $target_cache not available"
fi

echo "--- scripts/check-license-headers"
time ./scripts/check-license-headers

echo "--- cargo fmt"
time cargo fmt --all -- --check

echo "--- cargo build"
export BUILD_DUMMY_WASM_BINARY=0
export RUSTFLAGS="-D warnings"
cargo build --all --all-targets --release

echo "--- cargo test"
echo "Starting radicle-registry-node"
RUST_LOG=error ./target/release/radicle-registry-node \
  --dev \
  --base-path /tmp/radicle-registry \
  &
registry_node_pid=$!
# We build tests in release mode so that we can reuse the artifacts
# from 'cargo build'
cargo test --all --release --color=always
kill "$registry_node_pid"

echo "--- Save cache"
# Remove large build artifacts that are faster to build than cache.
# The `target/release/radicle-registry-node` file is kept because they
# are uploaded to Buildkite (i.e. the node).
# The folder and its contents are deleted at a later step in the build.
mkdir artifacts
cp -a target/release/radicle-registry-node artifacts
cp -a target/release/radicle-registry-node ci/node-image
rm -rf \
  target/*/radicle-registry-node* \
  target/*/incremental \
  target/*/wbuild/target/*/incremental \
  target/*/wbuild-runner/target/*/incremental

if [[ -d "$target_cache" && "$BUILDKITE_BRANCH" == "master" ]]; then
  echo "Cache $target_cache does already exist"
else
  time cp -aTu target "$target_cache"
  echo "$cache_key" > "$target_cache_key_file"
  echo "Size of $target_cache is $(du -sh "$target_cache" | cut -f 1)"
fi<|MERGE_RESOLUTION|>--- conflicted
+++ resolved
@@ -15,11 +15,7 @@
 TIMEFORMAT='elapsed time: %R (user: %U, system: %S)'
 
 echo "--- Load cache"
-<<<<<<< HEAD
-declare -i cache_version=12
-=======
 declare -i cache_version=13
->>>>>>> 566d282a
 target_cache=/cache/target-v${cache_version}
 target_cache_key_file="$target_cache/_key"
 cache_key="$(sha256sum Cargo.lock | cut -f 1 -d ' ')"
