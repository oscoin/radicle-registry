--- conflicted
+++ resolved
@@ -23,13 +23,8 @@
 
 #[async_std::test]
 async fn register_org() {
-<<<<<<< HEAD
-    let client = Client::new_emulator();
+    let (client, _) = Client::new_emulator();
     let (author, user_id) = key_pair_with_associated_user(&client).await;
-=======
-    let (client, _) = Client::new_emulator();
-    let (author, _) = key_pair_with_associated_user(&client).await;
->>>>>>> ede60f1d
 
     let initial_balance = client.free_balance(&author.public()).await.unwrap();
     let random_fee = random_balance();
@@ -53,16 +48,11 @@
         .unwrap()
         .unwrap();
     assert_eq!(org.id, register_org_message.org_id);
-<<<<<<< HEAD
     assert_eq!(org.members, vec![user_id]);
-=======
-    assert_eq!(org.members, vec![author.public()]);
->>>>>>> ede60f1d
     assert!(org.projects.is_empty());
 
     assert_eq!(
         client.free_balance(&author.public()).await.unwrap(),
-<<<<<<< HEAD
         initial_balance - random_fee,
         "The tx fee was not charged properly."
     );
@@ -72,7 +62,7 @@
 /// have a registered user associated to its account id.
 #[async_std::test]
 async fn register_org_no_user() {
-    let client = Client::new_emulator();
+    let (client, _) = Client::new_emulator();
     let alice = key_pair_from_string("Alice");
 
     let initial_balance = client.free_balance(&alice.public()).await.unwrap();
@@ -92,8 +82,6 @@
 
     assert_eq!(
         client.free_balance(&alice.public()).await.unwrap(),
-=======
->>>>>>> ede60f1d
         initial_balance - random_fee,
         "The tx fee was not charged properly."
     );
@@ -101,11 +89,7 @@
 
 #[async_std::test]
 async fn register_with_duplicated_org_id() {
-<<<<<<< HEAD
-    let client = Client::new_emulator();
-=======
-    let (client, _) = Client::new_emulator();
->>>>>>> ede60f1d
+    let (client, _) = Client::new_emulator();
     let (author, _) = key_pair_with_associated_user(&client).await;
     let register_org_message = random_register_org_message();
 
@@ -121,11 +105,7 @@
 
 #[async_std::test]
 async fn unregister_org() {
-<<<<<<< HEAD
-    let client = Client::new_emulator();
-=======
-    let (client, _) = Client::new_emulator();
->>>>>>> ede60f1d
+    let (client, _) = Client::new_emulator();
     let (author, _) = key_pair_with_associated_user(&client).await;
 
     let register_org_message = random_register_org_message();
@@ -174,11 +154,7 @@
 
 #[async_std::test]
 async fn unregister_org_bad_actor() {
-<<<<<<< HEAD
-    let client = Client::new_emulator();
-=======
-    let (client, _) = Client::new_emulator();
->>>>>>> ede60f1d
+    let (client, _) = Client::new_emulator();
     let (author, _) = key_pair_with_associated_user(&client).await;
     let register_org_message = random_register_org_message();
 
@@ -227,11 +203,7 @@
 
 #[async_std::test]
 async fn unregister_org_with_projects() {
-<<<<<<< HEAD
-    let client = Client::new_emulator();
-=======
-    let (client, _) = Client::new_emulator();
->>>>>>> ede60f1d
+    let (client, _) = Client::new_emulator();
     let (author, _) = key_pair_with_associated_user(&client).await;
 
     let org_id = random_id();
